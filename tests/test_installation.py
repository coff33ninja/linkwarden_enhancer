#!/usr/bin/env python3
"""
Simple installation test for Linkwarden Enhancer
"""

import sys
import importlib
from pathlib import Path


def test_python_version():
    """Test Python version compatibility"""
    version = sys.version_info
    assert version.major >= 3 and version.minor >= 8, "Python version must be 3.8+"


def test_package_import():
    """Test if the package can be imported"""
    try:
        import main
        print(f"✅ Main script import: main.py")
<<<<<<< HEAD
        assert True
    except ImportError as e:
        print(f"❌ Main script import failed: {e}")
        assert False
=======
        return True
    except ImportError as e:
        print(f"❌ Main script import failed: {e}")
        return False
>>>>>>> 41656837


def test_core_modules():
    """Test if core modules can be imported"""
    modules = [
        'config',
        'utils',
        'main',
    ]
    
    failed_modules = []
    
    for module_name in modules:
        try:
            importlib.import_module(module_name)
            print(f"✅ Module: {module_name}")
        except ImportError as e:
            print(f"❌ Module: {module_name} - {e}")
            failed_modules.append(module_name)
    
    assert len(failed_modules) == 0


def test_dependencies():
    """Test if key dependencies are available"""
    dependencies = [
        ('numpy', 'NumPy'),
        ('pandas', 'Pandas'),
        ('requests', 'Requests'),
        ('bs4', 'BeautifulSoup4'),
        ('sklearn', 'scikit-learn'),
        ('nltk', 'NLTK'),
        ('click', 'Click'),
    ]
    
    failed_deps = []
    
    for module_name, display_name in dependencies:
        try:
            importlib.import_module(module_name)
            print(f"✅ Dependency: {display_name}")
        except ImportError:
            print(f"❌ Dependency: {display_name}")
            failed_deps.append(display_name)
    
    assert len(failed_deps) == 0


def test_optional_dependencies():
    """Test optional dependencies"""
    optional_deps = [
        ('github', 'PyGithub'),
        ('selenium', 'Selenium'),
        ('sentence_transformers', 'Sentence Transformers'),
        ('ollama', 'Ollama'),
    ]
    
    for module_name, display_name in optional_deps:
        try:
            importlib.import_module(module_name)
            print(f"✅ Optional: {display_name}")
        except ImportError:
            print(f"⚠️  Optional: {display_name} (not installed)")


def test_directories():
    """Test if required directories exist"""
    directories = ['data', 'backups', 'cache', 'models', 'logs']
    
    for directory in directories:
        path = Path(directory)
        if path.exists():
            print(f"✅ Directory: {directory}")
        else:
            print(f"⚠️  Directory: {directory} (will be created automatically)")


def test_configuration():
    """Test configuration loading"""
    try:
        from config.settings import load_config
        config = load_config()
        print("✅ Configuration: Loaded successfully")
        assert True
    except Exception as e:
        print(f"❌ Configuration: Failed to load - {e}")
        assert False


def main():
    """Run all tests"""
    print("🧪 Testing Linkwarden Enhancer Installation")
    print("=" * 50)
    
    tests = [
        ("Python Version", test_python_version),
        ("Package Import", test_package_import),
        ("Core Modules", test_core_modules),
        ("Dependencies", test_dependencies),
        ("Configuration", test_configuration),
    ]
    
    failed_tests = []
    
    for test_name, test_function in tests:
        print(f"\n📋 Testing: {test_name}")
        if not test_function():
            failed_tests.append(test_name)
    
    print(f"\n📋 Testing: Optional Dependencies")
    test_optional_dependencies()
    
    print(f"\n📋 Testing: Directories")
    test_directories()
    
    print("\n" + "=" * 50)
    
    if failed_tests:
        print(f"❌ Installation test failed: {', '.join(failed_tests)}")
        print("\nPlease run setup_dev.py to fix installation issues.")
        sys.exit(1)
    else:
        print("✅ Installation test passed!")
        print("\n🎯 Ready to use Linkwarden Enhancer!")
        print("   • Run: linkwarden-enhancer --help")
        print("   • Test with your data: linkwarden-enhancer --input backup.json --dry-run")


if __name__ == "__main__":
    main()<|MERGE_RESOLUTION|>--- conflicted
+++ resolved
@@ -19,18 +19,14 @@
     try:
         import main
         print(f"✅ Main script import: main.py")
-<<<<<<< HEAD
         assert True
     except ImportError as e:
         print(f"❌ Main script import failed: {e}")
         assert False
-=======
         return True
     except ImportError as e:
         print(f"❌ Main script import failed: {e}")
         return False
->>>>>>> 41656837
-
 
 def test_core_modules():
     """Test if core modules can be imported"""
